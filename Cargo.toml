[package]
name = "agate"
version = "3.1.2"
authors = ["Matt Brubeck <mbrubeck@limpet.net>", "Johann150 <johann+agate@qwertqwefsday.eu>"]
description = "Very simple server for the Gemini hypertext protocol"
keywords = ["server", "gemini", "hypertext", "internet", "protocol"]
categories = ["network-programming"]
repository = "https://github.com/mbrubeck/agate"
readme = "README.md"
license = "MIT/Apache-2.0"
edition = "2018"
exclude = ["/tools", "/.github", "/Cross.toml", "/content", "/CODE_OF_CONDUCT.md", "/CONTRIBUTING.md", "/CHANGELOG.md"]

[dependencies]
configparser = "2.0"
env_logger = { version = "0.9", default-features = false, features = ["atty", "humantime", "termcolor"] }
futures-util = "0.3"
getopts = "0.2.21"
glob = "0.3"
log = "0.4"
mime_guess = "2.0"
once_cell = "1.5"
percent-encoding = "2.1"
<<<<<<< HEAD
rcgen = { version = "0.8.9" }
rustls = "0.20.0"
tokio-rustls = "0.23.0"
=======
rcgen = { version = "0.8.14" }
rustls = "0.19.0"
tokio-rustls = "0.22.0"
>>>>>>> 824d3846
tokio = { version = "1.2", features = ["fs", "io-util", "net", "rt-multi-thread", "sync"] }
url = "2.2.1"
webpki = "0.22.0"

[dev-dependencies]
anyhow = "1.0"
gemini-fetch = "0.2.1"

[profile.release]
lto = true
codegen-units = 1
panic = "abort"<|MERGE_RESOLUTION|>--- conflicted
+++ resolved
@@ -21,15 +21,9 @@
 mime_guess = "2.0"
 once_cell = "1.5"
 percent-encoding = "2.1"
-<<<<<<< HEAD
-rcgen = { version = "0.8.9" }
+rcgen = { version = "0.8.14" }
 rustls = "0.20.0"
 tokio-rustls = "0.23.0"
-=======
-rcgen = { version = "0.8.14" }
-rustls = "0.19.0"
-tokio-rustls = "0.22.0"
->>>>>>> 824d3846
 tokio = { version = "1.2", features = ["fs", "io-util", "net", "rt-multi-thread", "sync"] }
 url = "2.2.1"
 webpki = "0.22.0"
