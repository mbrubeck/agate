mod metadata;
use metadata::{FileOptions, PresetMeta};

use {
    once_cell::sync::Lazy,
    percent_encoding::{percent_decode_str, percent_encode, AsciiSet, CONTROLS},
    rustls::{
        internal::pemfile::{certs, pkcs8_private_keys},
        NoClientAuth, ServerConfig,
    },
    std::{
        borrow::Cow, error::Error, ffi::OsStr, fmt::Write, fs::File, io::BufReader,
        net::SocketAddr, path::Path, sync::Arc,
    },
    tokio::{
        io::{AsyncReadExt, AsyncWriteExt},
        net::{TcpListener, TcpStream},
        runtime::Runtime,
        sync::Mutex,
    },
    tokio_rustls::{server::TlsStream, TlsAcceptor},
    url::{Host, Url},
};

fn main() -> Result {
    if !ARGS.silent {
        env_logger::Builder::new()
            .filter_level(log::LevelFilter::Info)
            .parse_default_env()
            .init();
    }
    Runtime::new()?.block_on(async {
        let mimetypes = Arc::new(Mutex::new(FileOptions::new(PresetMeta::Parameters(
            ARGS.language
                .as_ref()
                .map_or(String::new(), |lang| format!(";lang={}", lang)),
        ))));
        let listener = TcpListener::bind(&ARGS.addrs[..]).await?;
        log::info!("Listening on {:?}...", ARGS.addrs);
        loop {
            let (stream, _) = listener.accept().await?;
            let arc = mimetypes.clone();
            tokio::spawn(async {
                match RequestHandle::new(stream, arc).await {
                    Ok(handle) => match handle.handle().await {
                        Ok(info) => log::info!("{}", info),
                        Err(err) => log::warn!("{}", err),
                    },
                    Err(log_line) => {
                        log::warn!("{}", log_line);
                    }
                }
            });
        }
    })
}

type Result<T = (), E = Box<dyn Error + Send + Sync>> = std::result::Result<T, E>;

static ARGS: Lazy<Args> = Lazy::new(|| {
    args().unwrap_or_else(|s| {
        eprintln!("{}", s);
        std::process::exit(1);
    })
});

struct Args {
    addrs: Vec<SocketAddr>,
    content_dir: String,
    cert_file: String,
    key_file: String,
    hostnames: Vec<Host>,
    language: Option<String>,
    silent: bool,
    serve_secret: bool,
    log_ips: bool,
    only_tls13: bool,
}

fn args() -> Result<Args> {
    let args: Vec<String> = std::env::args().collect();
    let mut opts = getopts::Options::new();
    opts.optopt(
        "",
        "content",
        "Root of the content directory (default ./content)",
        "DIR",
    );
    opts.optopt(
        "",
        "cert",
        "TLS certificate PEM file (default ./cert.pem)",
        "FILE",
    );
    opts.optopt(
        "",
        "key",
        "PKCS8 private key file (default ./key.rsa)",
        "FILE",
    );
    opts.optmulti(
        "",
        "addr",
        "Address to listen on (default 0.0.0.0:1965 and [::]:1965; muliple occurences means listening on multiple interfaces)",
        "IP:PORT",
    );
    opts.optmulti(
        "",
        "hostname",
        "Domain name of this Gemini server (default is not checking hostname or port; multiple occurences means basic vhosts)",
        "NAME",
    );
    opts.optopt(
        "",
        "lang",
        "RFC 4646 Language code(s) for text/gemini documents",
        "LANG",
    );
    opts.optflag("s", "silent", "Disable logging output");
    opts.optflag("h", "help", "Print this help menu");
    opts.optflag(
        "3",
        "only-tls13",
        "Only use TLSv1.3 (default also allows TLSv1.2)",
    );
    opts.optflag(
        "",
        "serve-secret",
        "Enable serving secret files (files/directories starting with a dot)",
    );
    opts.optflag("", "log-ip", "Output IP addresses when logging");

    let matches = opts.parse(&args[1..]).map_err(|f| f.to_string())?;
    if matches.opt_present("h") {
        let usage = opts.usage(&format!("Usage: {} [options]", &args[0]));
        return Err(usage.into());
<<<<<<< HEAD
    }
    let mut hostnames = vec![];
    for s in matches.opt_strs("hostname") {
        hostnames.push(Host::parse(&s)?);
=======
>>>>>>> 8683d713
    }
    let mut addrs = vec![];
    for i in matches.opt_strs("addr") {
        addrs.push(i.parse()?);
    }
    if addrs.is_empty() {
        addrs = vec![
            "[::]:1965".parse().unwrap(),
            "0.0.0.0:1965".parse().unwrap(),
        ];
    }
    Ok(Args {
        addrs,
        content_dir: check_path(matches.opt_get_default("content", "content".into())?)?,
        cert_file: check_path(matches.opt_get_default("cert", "cert.pem".into())?)?,
        key_file: check_path(matches.opt_get_default("key", "key.rsa".into())?)?,
        hostnames,
        language: matches.opt_str("lang"),
        silent: matches.opt_present("s"),
        serve_secret: matches.opt_present("serve-secret"),
        log_ips: matches.opt_present("log-ip"),
        only_tls13: matches.opt_present("only-tls13"),
    })
}

fn check_path(s: String) -> Result<String, String> {
    if Path::new(&s).exists() {
        Ok(s)
    } else {
        Err(format!("No such file: {}", s))
    }
}

/// TLS configuration.
static TLS: Lazy<TlsAcceptor> = Lazy::new(|| acceptor().unwrap());

fn acceptor() -> Result<TlsAcceptor> {
    let cert_file = File::open(&ARGS.cert_file)?;
    let certs = certs(&mut BufReader::new(cert_file)).or(Err("bad cert"))?;

    let key_file = File::open(&ARGS.key_file)?;
    let mut keys = pkcs8_private_keys(&mut BufReader::new(key_file)).or(Err("bad key"))?;

    let mut config = ServerConfig::new(NoClientAuth::new());
    if ARGS.only_tls13 {
        config.versions = vec![rustls::ProtocolVersion::TLSv1_3];
    }
    config.set_single_cert(certs, keys.remove(0))?;
    Ok(TlsAcceptor::from(Arc::new(config)))
}

struct RequestHandle {
    stream: TlsStream<TcpStream>,
    log_line: String,
    metadata: Arc<Mutex<FileOptions>>,
}

impl RequestHandle {
    /// Creates a new request handle for the given stream. If establishing the TLS
    /// session fails, returns a corresponding log line.
    async fn new(stream: TcpStream, metadata: Arc<Mutex<FileOptions>>) -> Result<Self, String> {
        let log_line = format!(
            "{} {}",
            stream.local_addr().unwrap(),
            if ARGS.log_ips {
                stream
                    .peer_addr()
                    .expect("could not get peer address")
                    .to_string()
            } else {
                // Do not log IP address, but something else so columns still line up.
                "-".into()
            }
        );

        match TLS.accept(stream).await {
            Ok(stream) => Ok(Self {
                stream,
                log_line,
                metadata,
            }),
            Err(e) => Err(format!("{} error:{}", log_line, e)),
        }
    }

    /// Do the necessary actions to handle this request. Returns a corresponding
    /// log line as Err or Ok, depending on if the request finished with or
    /// without errors.
    async fn handle(mut self) -> Result<String, String> {
        // not already in error condition
        let result = match self.parse_request().await {
            Ok(url) => self.send_response(url).await,
            Err((status, msg)) => self.send_header(status, msg).await,
        };

        if let Err(e) = result {
            Err(format!("{} error:{}", self.log_line, e))
        } else if let Err(e) = self.stream.shutdown().await {
            Err(format!("{} error:{}", self.log_line, e))
        } else {
            Ok(self.log_line)
        }
    }

    /// Return the URL requested by the client.
    async fn parse_request(&mut self) -> std::result::Result<Url, (u8, &'static str)> {
        // Because requests are limited to 1024 bytes (plus 2 bytes for CRLF), we
        // can use a fixed-sized buffer on the stack, avoiding allocations and
        // copying, and stopping bad clients from making us use too much memory.
        let mut request = [0; 1026];
        let mut buf = &mut request[..];
        let mut len = 0;

        // Read until CRLF, end-of-stream, or there's no buffer space left.
        loop {
            let bytes_read = self
                .stream
                .read(buf)
                .await
                .or(Err((59, "Request ended unexpectedly")))?;
            len += bytes_read;
            if request[..len].ends_with(b"\r\n") {
                break;
            } else if bytes_read == 0 {
                return Err((59, "Request ended unexpectedly"));
            }
            buf = &mut request[len..];
        }
        let request =
            std::str::from_utf8(&request[..len - 2]).or(Err((59, "Non-UTF-8 request")))?;

        // log literal request (might be different from or not an actual URL)
        write!(self.log_line, " \"{}\"", request).unwrap();

        let url = Url::parse(request).or(Err((59, "Invalid URL")))?;

        // Validate the URL, host and port.
        if url.scheme() != "gemini" {
            return Err((53, "Unsupported URL scheme"));
        }

        if let Some(host) = url.host() {
            // TODO: to_owned can be removed in next version of url https://github.com/servo/rust-url/pull/651
            if !ARGS.hostnames.is_empty() && !ARGS.hostnames.contains(&host.to_owned()) {
                return Err((53, "Proxy request refused"));
            }
        } else {
            return Err((59, "URL does not contain a host"));
        }

        if let Some(port) = url.port() {
            // Validate that the port in the URL is the same as for the stream this request came in on.
            if port != self.stream.get_ref().0.local_addr().unwrap().port() {
                return Err((53, "proxy request refused"));
            }
        }
        Ok(url)
    }

    /// Send the client the file located at the requested URL.
    async fn send_response(&mut self, url: Url) -> Result {
        let mut path = std::path::PathBuf::from(&ARGS.content_dir);

        if ARGS.hostnames.len() > 1 {
            // basic vhosts, existence of host_str was checked by parse_request already
            path.push(url.host_str().expect("no hostname"));
        }

        if let Some(segments) = url.path_segments() {
            for segment in segments {
                if !ARGS.serve_secret && segment.starts_with('.') {
                    // Do not serve anything that looks like a hidden file.
                    return self
                        .send_header(52, "If I told you, it would not be a secret.")
                        .await;
                }
                path.push(&*percent_decode_str(segment).decode_utf8()?);
            }
        }

        if let Ok(metadata) = tokio::fs::metadata(&path).await {
            if metadata.is_dir() {
                if url.path().ends_with('/') || url.path().is_empty() {
                    // if the path ends with a slash or the path is empty, the links will work the same
                    // without a redirect
                    path.push("index.gmi");
                    if !path.exists() && path.with_file_name(".directory-listing-ok").exists() {
                        path.pop();
                        return self.list_directory(&path).await;
                    }
                } else {
                    // if client is not redirected, links may not work as expected without trailing slash
                    let mut url = url;
                    url.set_path(&format!("{}/", url.path()));
                    return self.send_header(31, url.as_str()).await;
                }
            }
        }

        let data = self.metadata.lock().await.get(&path);

        if let PresetMeta::FullHeader(status, meta) = data {
            self.send_header(status, &meta).await?;
            // do not try to access the file
            return Ok(());
        }

        // Make sure the file opens successfully before sending a success header.
        let mut file = match tokio::fs::File::open(&path).await {
            Ok(file) => file,
            Err(e) => {
                self.send_header(51, "Not found, sorry.").await?;
                return Err(e.into());
            }
        };

        // Send header.
        let mime = match data {
            // this was already handled before opening the file
            PresetMeta::FullHeader(..) => unreachable!(),
            // treat this as the full MIME type
            PresetMeta::FullMime(mime) => mime.clone(),
            // guess the MIME type and add the parameters
            PresetMeta::Parameters(params) => {
                if path.extension() == Some(OsStr::new("gmi")) {
                    format!("text/gemini{}", params)
                } else {
                    let mime = mime_guess::from_path(&path).first_or_octet_stream();
                    format!("{}{}", mime.essence_str(), params)
                }
            }
        };
        self.send_header(20, &mime).await?;

        // Send body.
        tokio::io::copy(&mut file, &mut self.stream).await?;
        Ok(())
    }

    async fn list_directory(&mut self, path: &Path) -> Result {
        // https://url.spec.whatwg.org/#path-percent-encode-set
        const ENCODE_SET: AsciiSet = CONTROLS
            .add(b' ')
            .add(b'"')
            .add(b'#')
            .add(b'<')
            .add(b'>')
            .add(b'?')
            .add(b'`')
            .add(b'{')
            .add(b'}');

        log::info!("Listing directory {:?}", path);
        self.send_header(20, "text/gemini").await?;
        let mut entries = tokio::fs::read_dir(path).await?;
        let mut lines = vec![];
        while let Some(entry) = entries.next_entry().await? {
            let mut name = entry
                .file_name()
                .into_string()
                .or(Err("Non-Unicode filename"))?;
            if name.starts_with('.') {
                continue;
            }
            if entry.file_type().await?.is_dir() {
                name += "/";
            }
            let line = match percent_encode(name.as_bytes(), &ENCODE_SET).into() {
                Cow::Owned(url) => format!("=> {} {}\n", url, name),
                Cow::Borrowed(url) => format!("=> {}\n", url), // url and name are identical
            };
            lines.push(line);
        }
        lines.sort();
        for line in lines {
            self.stream.write_all(line.as_bytes()).await?;
        }
        Ok(())
    }

    async fn send_header(&mut self, status: u8, meta: &str) -> Result {
        // add response status and response meta
        write!(self.log_line, " {} \"{}\"", status, meta)?;

        self.stream
            .write_all(format!("{} {}\r\n", status, meta).as_bytes())
            .await?;
        Ok(())
    }
}<|MERGE_RESOLUTION|>--- conflicted
+++ resolved
@@ -134,13 +134,10 @@
     if matches.opt_present("h") {
         let usage = opts.usage(&format!("Usage: {} [options]", &args[0]));
         return Err(usage.into());
-<<<<<<< HEAD
     }
     let mut hostnames = vec![];
     for s in matches.opt_strs("hostname") {
         hostnames.push(Host::parse(&s)?);
-=======
->>>>>>> 8683d713
     }
     let mut addrs = vec![];
     for i in matches.opt_strs("addr") {
